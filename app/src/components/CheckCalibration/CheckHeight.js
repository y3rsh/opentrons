--- conflicted
+++ resolved
@@ -3,17 +3,12 @@
 import { PrimaryButton, Icon, type Mount } from '@opentrons/components'
 import { getPipetteModelSpecs } from '@opentrons/shared-data'
 
-<<<<<<< HEAD
-import { type RobotCalibrationCheckComparison } from '../../calibration'
-=======
-import {
-  CHECK_TRANSFORM_TYPE_DECK,
-  CHECK_TRANSFORM_TYPE_INSTRUMENT_OFFSET,
-  CHECK_TRANSFORM_TYPE_UNKNOWN,
-} from '../../sessions'
->>>>>>> d7a270ec
+import type {
+  CheckTransformType,
+  RobotCalibrationCheckComparison,
+} from '../../sessions/types'
+import type { JogAxis, JogDirection, JogStep } from '../../http-api-client'
 import { JogControls } from '../JogControls'
-import type { JogAxis, JogDirection, JogStep } from '../../http-api-client'
 import styles from './styles.css'
 import { getBadOutcomeHeader } from './utils'
 import { EndOfStepComparison } from './EndOfStepComparisons'
@@ -23,11 +18,6 @@
 import slot5LeftSingleDemoAsset from './videos/SLOT_5_LEFT_SINGLE_Z.webm'
 import slot5RightMultiDemoAsset from './videos/SLOT_5_RIGHT_MULTI_Z.webm'
 import slot5RightSingleDemoAsset from './videos/SLOT_5_RIGHT_SINGLE_Z.webm'
-
-import type {
-  CheckTransformType,
-  RobotCalibrationCheckComparison,
-} from '../../sessions/types'
 
 const assetMap = {
   left: {
@@ -62,65 +52,6 @@
   "pipette when compared to your robot's saved Z-axis calibration coordinates."
 const CONTINUE_BLURB = 'You may also continue forward to the next check.'
 
-<<<<<<< HEAD
-=======
-function buildBadOutcomeHeader(transform: CheckTransformType): string {
-  let outcome = ''
-  switch (transform) {
-    case CHECK_TRANSFORM_TYPE_INSTRUMENT_OFFSET:
-      outcome = 'pipette offset calibration data'
-      break
-    case CHECK_TRANSFORM_TYPE_DECK:
-      outcome = 'deck calibration data'
-      break
-    case CHECK_TRANSFORM_TYPE_UNKNOWN:
-      outcome = 'deck calibration data or pipette offset calibration data'
-      break
-  }
-  return `${BAD} ${outcome} ${DETECTED}`
-}
-
-function BadOutcomeBody(props: {|
-  transform: CheckTransformType,
-|}): React.Node {
-  const { transform } = props
-  switch (transform) {
-    case CHECK_TRANSFORM_TYPE_DECK: {
-      return (
-        <>
-          <p className={styles.difference_body}>
-            {DECK_CAL_BLURB}
-            &nbsp;
-            <Link href={BAD_OUTCOME_URL} external>
-              {THIS_ARTICLE}
-            </Link>
-            &nbsp;
-            {TO_LEARN}
-          </p>
-          <p className={styles.difference_body}>{CONTINUE_BLURB}</p>
-        </>
-      )
-    }
-    case CHECK_TRANSFORM_TYPE_INSTRUMENT_OFFSET:
-    case CHECK_TRANSFORM_TYPE_UNKNOWN: {
-      return (
-        <p className={styles.difference_body}>
-          {TROUBLESHOOT_BLURB}
-          &nbsp;
-          <Link href={BAD_OUTCOME_URL} external>
-            {THIS_ARTICLE}
-          </Link>
-          &nbsp;
-          {FOLLOW_INSTRUCTIONS}
-        </p>
-      )
-    }
-    default:
-      return null
-  }
-}
-
->>>>>>> d7a270ec
 type CheckHeightProps = {|
   isMulti: boolean,
   mount: Mount | null,
