--- conflicted
+++ resolved
@@ -1786,7 +1786,6 @@
             if mod_type == module.name():
                 matching_modules.append(module)
         if self.is_simulator and not matching_modules:
-<<<<<<< HEAD
             module_builder = {
                 'magdeck': modules.MagDeck.build,
                 'tempdeck': modules.TempDeck.build,
@@ -1802,23 +1801,6 @@
                             loop=self.loop),
                         sim_model=by_model.value)
                 matching_modules.append(simulating_module)
-=======
-            mod_class = {
-                'magdeck': modules.MagDeck,
-                'tempdeck': modules.TempDeck,
-                'thermocycler': modules.Thermocycler
-            }[mod_type]
-            simulating_module = mod_class(
-                port='',
-                usb_port=self._backend._usb.find_port(''),
-                simulating=True,
-                loop=self.loop,
-                execution_manager=ExecutionManager(
-                    loop=self.loop),
-                sim_model=by_model.value)
-            await simulating_module._connect()
-            matching_modules.append(simulating_module)
->>>>>>> 4e5176c8
         return matching_modules
 
     def get_instrument_max_height(
