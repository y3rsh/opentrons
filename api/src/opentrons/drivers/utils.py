import logging
import time
from typing import Dict, Optional, Mapping, Iterable, Sequence
import re

from opentrons.drivers.types import Temperature, PlateTemperature

log = logging.getLogger(__name__)

# Number of digits after the decimal point for temperatures being sent
# to/from Temp-Deck
TEMPDECK_GCODE_ROUNDING_PRECISION = 0
TC_GCODE_ROUNDING_PRECISION = 2


KEY_VALUE_REGEX = re.compile(r"((?P<key>\S+):(?P<value>\S+))")


class ParseError(Exception):
    pass


def parse_string_value_from_substring(substring) -> str:
    """
    Returns the ascii value in the expected string "N:aa11bb22", where "N" is
    the key, and "aa11bb22" is string value to be returned
    """
    try:
        value = substring.split(':')[1]
        return str(value)
    except (ValueError, IndexError, TypeError, AttributeError):
        log.exception('Unexpected arg to parse_string_value_from_substring:')
        raise ParseError(
            'Unexpected arg to parse_string_value_from_substring: {}'.format(
                substring))


def parse_temperature_response(
        temperature_string: str, rounding_val: int
) -> Temperature:
    """Example input: "T:none C:25"""
    data = parse_key_values(temperature_string)
    try:
        return Temperature(
            current=parse_optional_number(data['C'], rounding_val),
            target=parse_optional_number(data['T'], rounding_val)
        )
    except KeyError:
        raise ParseError(
            f'Unexpected argument to parse_temperature_response: '
            f'{temperature_string}'
        )


def parse_plate_temperature_response(
        temperature_string: str, rounding_val: int
<<<<<<< HEAD
    ) -> Temperature:
    """Example input: "T:none C:25"""
    data = parse_key_values(temperature_string)
    try:
        return Temperature(
            current=parse_optional_number(data['C'], rounding_val),
            target=parse_optional_number(data['T'], rounding_val)
        )
    except KeyError:
        raise ParseError(
            f'Unexpected argument to parse_temperature_response: '
            f'{temperature_string}'
        )


def parse_plate_temperature_response(
        temperature_string: str, rounding_val: int
    ) -> PlateTemperature:
=======
) -> PlateTemperature:
>>>>>>> 54d07abc
    """Example input: "T:none C:25 H:123"""
    data = parse_key_values(temperature_string)
    try:
        return PlateTemperature(
            current=parse_optional_number(data['C'], rounding_val),
            target=parse_optional_number(data['T'], rounding_val),
            hold=parse_optional_number(data['H'], rounding_val)
        )
    except KeyError:
<<<<<<< HEAD
        raise ParseError(
            f'Unexpected argument to parse_lid_temperature_response: {temperature_string}'
        )
=======
        raise ParseError(f'Unexpected argument to'
                         f' parse_lid_temperature_response: {temperature_string}')
>>>>>>> 54d07abc


def parse_device_information(
        device_info_string: str) -> Dict[str, str]:
    """
    Parse the modules's device information response.

    Example response from temp-deck: "serial:aa11 model:bb22 version:cc33"
    """
    res = parse_key_values(device_info_string)

    for key in ['model', 'version', 'serial']:
        if key not in res:
            raise ParseError(f'Missing key {key} from device info '
                             f'string {device_info_string}.')
    return res


def parse_key_values(value: str) -> Dict[str, str]:
    """Convert string in the format:
        'key1:value1 key2:value2'
        to dict
        {'key1': 'value1', 'key2': 'value2'}
    """
    if not value or not isinstance(value, str):
        raise ParseError(
            f'Unexpected argument to parse_key_values: {value}'
        )

    res = {g.groupdict()['key']: g.groupdict()['value']
           for g in KEY_VALUE_REGEX.finditer(value)}
    return res


def parse_optional_number(value: str, rounding_val) -> Optional[float]:
    """Convert number to float. 'none' will be converted to None"""
    return None if value == "none" else parse_number(value, rounding_val)


def parse_number(value: str, rounding_val: int) -> float:
    """Convert string to float."""
    try:
        return round(float(value), rounding_val)
    except (ValueError, IndexError, TypeError, AttributeError):
        err = f'Unexpected argument to parse_number: {value}'
        log.exception(err)
        raise ParseError(err)


class AxisMoveTimestamp:
    """ Keeps track of the last time axes were known to move """

    def __init__(self, axis_iter: Sequence[str]):
        self._moved_at: Dict[str, Optional[float]] = {
            ax: None for ax in axis_iter
        }

    def mark_moved(self, axis_iter: Sequence[str]):
        """ Indicate that a set of axes just moved """
        now = time.monotonic()
        self._moved_at.update({ax: now for ax in axis_iter})

    def time_since_moved(self) -> Mapping[str, Optional[float]]:
        """ Get a mapping of the time since each known axis moved """
        now = time.monotonic()
        return {ax: now-val if val else None
                for ax, val, in self._moved_at.items()}

    def reset_moved(self, axis_iter: Iterable[str]):
        """ Reset the clocks for a set of axes """
        self._moved_at.update({ax: None for ax in axis_iter})<|MERGE_RESOLUTION|>--- conflicted
+++ resolved
@@ -54,28 +54,7 @@
 
 def parse_plate_temperature_response(
         temperature_string: str, rounding_val: int
-<<<<<<< HEAD
-    ) -> Temperature:
-    """Example input: "T:none C:25"""
-    data = parse_key_values(temperature_string)
-    try:
-        return Temperature(
-            current=parse_optional_number(data['C'], rounding_val),
-            target=parse_optional_number(data['T'], rounding_val)
-        )
-    except KeyError:
-        raise ParseError(
-            f'Unexpected argument to parse_temperature_response: '
-            f'{temperature_string}'
-        )
-
-
-def parse_plate_temperature_response(
-        temperature_string: str, rounding_val: int
-    ) -> PlateTemperature:
-=======
 ) -> PlateTemperature:
->>>>>>> 54d07abc
     """Example input: "T:none C:25 H:123"""
     data = parse_key_values(temperature_string)
     try:
@@ -85,14 +64,8 @@
             hold=parse_optional_number(data['H'], rounding_val)
         )
     except KeyError:
-<<<<<<< HEAD
-        raise ParseError(
-            f'Unexpected argument to parse_lid_temperature_response: {temperature_string}'
-        )
-=======
         raise ParseError(f'Unexpected argument to'
-                         f' parse_lid_temperature_response: {temperature_string}')
->>>>>>> 54d07abc
+                         f' parse_plate_temperature_response: {temperature_string}')
 
 
 def parse_device_information(
