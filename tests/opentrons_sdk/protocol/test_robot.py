--- conflicted
+++ resolved
@@ -44,16 +44,6 @@
         self.assertEquals(len(self.robot._commands), 0)
 
     def test_robot_pause_and_resume(self):
-<<<<<<< HEAD
-        pass
-        # self.robot.move_to((Deck(), (100, 0, 0)))
-        # self.robot.pause()
-        # self.robot.move_to((Deck(), (101, 0, 0)))
-        # self.robot.run()
-        # self.assertEqual(len(self.robot._commands), 2)
-        # self.robot.resume()
-        # self.assertEqual(len(self.robot._commands), 0)
-=======
         self.robot.move_to((Deck(), (100, 0, 0)))
         self.robot.move_to((Deck(), (101, 0, 0)))
         self.assertEqual(len(self.robot._commands), 2)
@@ -149,5 +139,4 @@
                 'b': False
             }
         }
-        self.assertDictEqual(res, expected)
->>>>>>> 40cbb707
+        self.assertDictEqual(res, expected)