--- conflicted
+++ resolved
@@ -293,14 +293,9 @@
 
 export const labwareTypeAutofills = {
   tipRack: {
-<<<<<<< HEAD
     homogeneousWells: 'true',
     wellShape: 'circular',
-=======
-    homogeneousWells: 'true' as const,
-    wellShape: 'circular' as const,
     wellBottomShape: null,
->>>>>>> d561d1c6
   },
   tubeRack: {},
   wellPlate: {},
